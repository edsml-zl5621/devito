# Runner information:
# OpenACC on NVidia runs on `sarlaac`
# OpenMP on NVidia runs on `kimogila`
# OpenMP on AMD runs on `wampa`

name: CI-gpu

env:
  OUTPUT_PATH: ${{ github.workspace }}
  RESOURCE_GROUP: CI-gpu

on:
  # Trigger the workflow on push or pull request,
  # but only for the master branch
  push:
    branches:
      - master
  pull_request:
    branches:
      - master
  # Push-button activation
  workflow_dispatch:
    inputs:
      tags:
        description: 'Run GPU tests'

jobs:

  build:
    name: ${{ matrix.name }}
    runs-on: ${{ matrix.tags }}

    env:
      DEVITO_ARCH: ${{ matrix.arch }}
      DEVITO_PLATFORM: ${{ matrix.platform }}
      DEVITO_LANGUAGE: ${{ matrix.language }}
      OMPI_CC: ${{ matrix.arch }}

    strategy:
      # Prevent all builds from terminating if one fails
      fail-fast: false

      matrix:
        name: [
          pytest-gpu-omp-nvidia,
          pytest-gpu-acc-nvidia,
          pytest-gpu-omp-amd
        ]
        include:
        - name: pytest-gpu-omp-nvidia
          test_file: "tests/test_gpu_openmp.py"
          base: "devitocodes/bases:nvidia-clang"
          tags: ["self-hosted", "gpu", "openmp", "docker",]
          flags: '--gpus all --rm --name testrun'

        - name: pytest-gpu-acc-nvidia
          test_file: "tests/test_gpu_openacc.py"
          base: "devitocodes/bases:nvidia-nvc"
          tags: ["self-hosted", "gpu", "openacc", "docker"]
          flags: '--gpus all --rm --name testrun'

        - name: pytest-gpu-omp-amd
          test_file: "tests/test_gpu_openmp.py"
          tags: ["self-hosted", "gpu", "docker", "openmp", "aomp"]
          base: "devitocodes/bases:amd"
          flags: "--network=host --device=/dev/kfd --device=/dev/dri --ipc=host --group-add video --security-opt seccomp=unconfined --rm --name testrun"

    steps:
    - name: Checkout devito
      uses: actions/checkout@v3

    - name: Build docker image
      run: |
          docker build . --pull --file docker/Dockerfile.devito --tag devito_img --build-arg base=${{ matrix.base }}

    - name: Test with pytest
      run: |
<<<<<<< HEAD
        docker run ${{ matrix.flags }} -e CODECOV_TOKEN=${{ secrets.CODECOV_TOKEN }} devito_img pytest --cov --cov-config=.coveragerc --cov-report=xml tests/test_adjoint.py tests/test_gpu_common.py ${{ matrix.test_file }}
=======
        docker run ${{ matrix.flags }} -e CODECOV_TOKEN=${{ secrets.CODECOV_TOKEN }} devito_img pytest --cov --cov-config=.coveragerc --cov-report=xml tests/test_gpu_common.py ${{ matrix.test_file }}
        docker run ${{ matrix.flags }} -e CODECOV_TOKEN=${{ secrets.CODECOV_TOKEN }} devito_img pytest --cov --cov-config=.coveragerc --cov-report=xml tests/test_adjoint.py
>>>>>>> e1cc09aa

    - name: Test examples
      run: |
        docker run ${{ matrix.flags }} devito_img pytest examples/seismic/acoustic/acoustic_example.py
        docker run ${{ matrix.flags }} devito_img pytest examples/seismic/elastic/elastic_example.py
        docker run ${{ matrix.flags }} devito_img pytest examples/seismic/tti/tti_example.py
        docker run ${{ matrix.flags }} devito_img pytest examples/seismic/viscoacoustic/viscoacoustic_example.py
        docker run ${{ matrix.flags }} devito_img pytest examples/seismic/viscoelastic/viscoelastic_example.py

    - name: Test examples with MPI
      run: |
        docker run ${{ matrix.flags }} --env DEVITO_MPI=1 devito_img mpirun -n 2 pytest examples/seismic/acoustic/acoustic_example.py
        docker run ${{ matrix.flags }} --env DEVITO_MPI=1 devito_img mpirun -n 2 pytest examples/seismic/elastic/elastic_example.py
        docker run ${{ matrix.flags }} --env DEVITO_MPI=1 devito_img mpirun -n 2 pytest examples/seismic/tti/tti_example.py
        docker run ${{ matrix.flags }} --env DEVITO_MPI=1 devito_img mpirun -n 2 pytest examples/seismic/viscoacoustic/viscoacoustic_example.py
        docker run ${{ matrix.flags }} --env DEVITO_MPI=1 devito_img mpirun -n 2 pytest examples/seismic/viscoelastic/viscoelastic_example.py<|MERGE_RESOLUTION|>--- conflicted
+++ resolved
@@ -75,12 +75,7 @@
 
     - name: Test with pytest
       run: |
-<<<<<<< HEAD
         docker run ${{ matrix.flags }} -e CODECOV_TOKEN=${{ secrets.CODECOV_TOKEN }} devito_img pytest --cov --cov-config=.coveragerc --cov-report=xml tests/test_adjoint.py tests/test_gpu_common.py ${{ matrix.test_file }}
-=======
-        docker run ${{ matrix.flags }} -e CODECOV_TOKEN=${{ secrets.CODECOV_TOKEN }} devito_img pytest --cov --cov-config=.coveragerc --cov-report=xml tests/test_gpu_common.py ${{ matrix.test_file }}
-        docker run ${{ matrix.flags }} -e CODECOV_TOKEN=${{ secrets.CODECOV_TOKEN }} devito_img pytest --cov --cov-config=.coveragerc --cov-report=xml tests/test_adjoint.py
->>>>>>> e1cc09aa
 
     - name: Test examples
       run: |
