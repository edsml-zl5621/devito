from collections import OrderedDict, namedtuple
from functools import cached_property
import ctypes
import shutil
from operator import attrgetter
from math import ceil
from tempfile import gettempdir

from sympy import sympify

from devito.arch import ANYCPU, Device, compiler_registry, platform_registry
from devito.data import default_allocator
from devito.exceptions import InvalidOperator, ExecutionError
from devito.logger import debug, info, perf, warning, is_log_enabled_for, switch_log_level
from devito.ir.equations import LoweredEq, lower_exprs
from devito.ir.clusters import ClusterGroup, clusterize
from devito.ir.iet import (Callable, CInterface, EntryFunction, FindSymbols, MetaCall,
                           derive_parameters, iet_build)
from devito.ir.support import AccessMode, SymbolRegistry
from devito.ir.stree import stree_build
from devito.operator.profiling import create_profile
from devito.operator.registry import operator_selector
from devito.mpi import MPI
from devito.parameters import configuration
from devito.passes import (Graph, lower_index_derivatives, generate_implicit,
                           generate_macros, minimize_symbols, unevaluate,
<<<<<<< HEAD
                           error_mapper, petsc_lift, lower_petsc)
from devito.symbolics import estimate_cost
from devito.tools import (DAG, OrderedSet, Signer, ReducerMap, as_tuple, flatten,
                          filter_sorted, frozendict, is_integer, split, timed_pass,
                          timed_region, contains_val)
from devito.types import Grid, Evaluable
=======
                           error_mapper, is_on_device)
from devito.symbolics import estimate_cost, subs_op_args
from devito.tools import (DAG, OrderedSet, Signer, ReducerMap, as_mapper, as_tuple,
                          flatten, filter_sorted, frozendict, is_integer,
                          split, timed_pass, timed_region, contains_val)
from devito.types import (Buffer, Grid, Evaluable, host_layer, device_layer,
                          disk_layer)
>>>>>>> 5cff56d2

__all__ = ['Operator']


class Operator(Callable):

    """
    Generate, JIT-compile and run C code starting from an ordered sequence
    of symbolic expressions.

    Parameters
    ----------
    expressions : expr-like or list or expr-like
        The (list of) expression(s) defining the Operator computation.
    **kwargs
        * name : str
            Name of the Operator, defaults to "Kernel".
        * subs : dict
            Symbolic substitutions to be applied to ``expressions``.
        * opt : str
            The performance optimization level. Defaults to ``configuration['opt']``.
        * language : str
            The target language for shared-memory parallelism. Defaults to
            ``configuration['language']``.
        * platform : str
            The architecture the code is generated for. Defaults to
            ``configuration['platform']``.
        * compiler : str
            The backend compiler used to jit-compile the generated code.
            Defaults to ``configuration['compiler']``.

    Examples
    --------
    The following Operator implements a trivial time-marching method that
    adds 1 to every grid point in ``u`` at every timestep.

    >>> from devito import Eq, Grid, TimeFunction, Operator
    >>> grid = Grid(shape=(4, 4))
    >>> u = TimeFunction(name='u', grid=grid)
    >>> op = Operator(Eq(u.forward, u + 1))

    Multiple expressions can be supplied, and there is no limit to the number of
    expressions in an Operator.

    >>> v = TimeFunction(name='v', grid=grid)
    >>> op = Operator([Eq(u.forward, u + 1),
    ...                Eq(v.forward, v + 1)])

    Simple boundary conditions can be imposed easily exploiting the "indexed
    notation" for Functions/TimeFunctions.

    >>> t = grid.stepping_dim
    >>> x, y = grid.dimensions
    >>> op = Operator([Eq(u.forward, u + 1),
    ...                Eq(u[t+1, x, 0], 0),
    ...                Eq(u[t+1, x, 2], 0),
    ...                Eq(u[t+1, 0, y], 0),
    ...                Eq(u[t+1, 2, y], 0)])

    A semantically equivalent computation can be expressed exploiting SubDomains.

    >>> u.data[:] = 0
    >>> op = Operator(Eq(u.forward, u + 1, subdomain=grid.interior))

    By specifying a SubDomain, the Operator constrains the execution of an expression to
    a certain sub-region within the computational domain. Ad-hoc SubDomains can also be
    created in application code -- refer to the SubDomain documentation for more info.

    Advanced boundary conditions can be expressed leveraging `SubDomain` and
    `SubDimension`.

    Tensor contractions are supported, but with one caveat: in case of MPI execution, any
    global reductions along an MPI-distributed Dimension should be handled explicitly in
    user code. The following example shows how to implement the matrix-vector
    multiplication ``Av = b`` (inducing a reduction along ``y``).

    >>> from devito import Inc, Function
    >>> A = Function(name='A', grid=grid)
    >>> v = Function(name='v', shape=(3,), dimensions=(y,))
    >>> b = Function(name='b', shape=(3,), dimensions=(x,))
    >>> op = Operator(Inc(b, A*v))

    Dense and sparse computation may be present within the same Operator. In the
    following example, interpolation is used to approximate the value of four
    sparse points placed at the center of the four quadrants at the grid corners.

    >>> import numpy as np
    >>> from devito import SparseFunction
    >>> grid = Grid(shape=(4, 4), extent=(3.0, 3.0))
    >>> f = Function(name='f', grid=grid)
    >>> coordinates = np.array([(0.5, 0.5), (0.5, 2.5), (2.5, 0.5), (2.5, 2.5)])
    >>> sf = SparseFunction(name='sf', grid=grid, npoint=4, coordinates=coordinates)
    >>> op = Operator([Eq(f, f + 1)] + sf.interpolate(f))

    The iteration direction is automatically detected by the Devito compiler. Below,
    the Operator runs from ``time_M`` (maximum point in the time dimension) down to
    ``time_m`` (minimum point in the time dimension), as opposed to all of the examples
    seen so far, in which the execution along time proceeds from ``time_m`` to ``time_M``
    through unit-step increments.

    >>> op = Operator(Eq(u.backward, u + 1))

    Loop-level optimisations, including SIMD vectorisation and OpenMP parallelism, are
    automatically discovered and handled by the Devito compiler. For more information,
    refer to the relevant documentation.
    """

    _default_headers = [('_POSIX_C_SOURCE', '200809L')]
    _default_includes = ['stdlib.h', 'math.h', 'sys/time.h']
    _default_globals = []
    _default_namespaces = []

    def __new__(cls, expressions, **kwargs):
        if expressions is None:
            # Return a dummy Callable. This is exploited by unpickling. Users
            # can't do anything useful with it
            return super().__new__(cls, **kwargs)

        # Parse input arguments
        kwargs = parse_kwargs(**kwargs)

        # The Operator type for the given target
        cls = operator_selector(**kwargs)

        # Preprocess input arguments
        kwargs = cls._normalize_kwargs(**kwargs)
        cls._check_kwargs(**kwargs)
        expressions = cls._sanitize_exprs(expressions, **kwargs)

        # Lower to a JIT-compilable object
        with timed_region('op-compile') as r:
            op = cls._build(expressions, **kwargs)
        op._profiler.py_timers.update(r.timings)

        # Emit info about how long it took to perform the lowering
        op._emit_build_profiling()

        return op

    @classmethod
    def _normalize_kwargs(cls, **kwargs):
        return kwargs

    @classmethod
    def _check_kwargs(cls, **kwargs):
        return

    @classmethod
    def _sanitize_exprs(cls, expressions, **kwargs):
        expressions = as_tuple(expressions)

        for i in expressions:
            if not isinstance(i, Evaluable):
                raise InvalidOperator("`%s` is not an `Evaluable` object" % str(i))

        return expressions

    @classmethod
    def _build(cls, expressions, **kwargs):
        # Python- (i.e., compile-) and C-level (i.e., run-time) performance
        profiler = create_profile('timers')

        # Lower the input expressions into an IET
        irs, byproduct = cls._lower(expressions, profiler=profiler, **kwargs)

        # Make it an actual Operator
        op = Callable.__new__(cls, **irs.iet.args)
        Callable.__init__(op, **op.args)

        # Header files, etc.
        op._headers = OrderedSet(*cls._default_headers)
        op._headers.update(byproduct.headers)
        op._globals = OrderedSet(*cls._default_globals)
        op._globals.update(byproduct.globals)
        op._includes = OrderedSet(*cls._default_includes)
        op._includes.update(profiler._default_includes)
        op._includes.update(byproduct.includes)
        op._namespaces = OrderedSet(*cls._default_namespaces)
        op._namespaces.update(byproduct.namespaces)

        # Required for the jit-compilation
        op._compiler = kwargs['compiler']
        op._language = kwargs['language']
        op._lib = None
        op._cfunction = None

        # Potentially required for lazily allocated Functions
        op._mode = kwargs['mode']
        op._options = kwargs['options']
        op._allocator = kwargs['allocator']
        op._platform = kwargs['platform']

        # References to local or external routines
        op._func_table = OrderedDict()
        op._func_table.update(OrderedDict([(i, MetaCall(None, False))
                                           for i in profiler._ext_calls]))
        op._func_table.update(OrderedDict([(i.root.name, i)
                                           for i in byproduct.funcs]))

        # Internal mutable state to store information about previous runs,
        # autotuning reports, etc
        op._state = cls._initialize_state(**kwargs)

        # Produced by the various compilation passes
        op._reads = filter_sorted(flatten(e.reads for e in irs.expressions))
        op._writes = filter_sorted(flatten(e.writes for e in irs.expressions))
        op._dimensions = set().union(*[e.dimensions for e in irs.expressions])
        op._dtype, op._dspace = irs.clusters.meta
        op._profiler = profiler

        return op

    def __init__(self, *args, **kwargs):
        # Bypass the silent call to __init__ triggered through the backends engine
        pass

    # Compilation -- Expression level

    @classmethod
    def _lower(cls, expressions, **kwargs):
        """
        Perform the lowering Expressions -> Clusters -> ScheduleTree -> IET.
        """
        # Create a symbol registry
        kwargs.setdefault('sregistry', SymbolRegistry())

        expressions = as_tuple(expressions)

        # Enable recursive lowering
        # This may be used by a compilation pass that constructs a new
        # expression for which a partial or complete lowering is desired
        kwargs['rcompile'] = cls._rcompile_wrapper(**kwargs)

        # [Eq] -> [LoweredEq]
        expressions = cls._lower_exprs(expressions, **kwargs)

        # [LoweredEq] -> [Clusters]
        clusters = cls._lower_clusters(expressions, **kwargs)

        # [Clusters] -> ScheduleTree
        stree = cls._lower_stree(clusters, **kwargs)

        # ScheduleTree -> unbounded IET
        uiet = cls._lower_uiet(stree, **kwargs)

        # unbounded IET -> IET
        iet, byproduct = cls._lower_iet(uiet, **kwargs)

        return IRs(expressions, clusters, stree, uiet, iet), byproduct

    @classmethod
    def _rcompile_wrapper(cls, **kwargs0):
        raise NotImplementedError

    @classmethod
    def _initialize_state(cls, **kwargs):
        return {}

    @classmethod
    def _specialize_dsl(cls, expressions, **kwargs):
        """
        Backend hook for specialization at the DSL level. The input is made of
        expressions and other higher order objects such as Injection or
        Interpolation; the expressions are still unevaluated at this stage,
        meaning that they are still in tensorial form and derivatives aren't
        expanded yet.
        """
        return expressions

    @classmethod
    def _specialize_exprs(cls, expressions, **kwargs):
        """
        Backend hook for specialization at the expression level.
        """
        return expressions

    @classmethod
    @timed_pass(name='lowering.Expressions')
    def _lower_exprs(cls, expressions, **kwargs):
        """
        Expression lowering:

            * Apply rewrite rules;
            * Evaluate derivatives;
            * Flatten vectorial equations;
            * Indexify Functions;
            * Apply substitution rules;
            * Shift indices for domain alignment.
        """
        expand = kwargs['options'].get('expand', True)

        # Specialization is performed on unevaluated expressions
        expressions = cls._specialize_dsl(expressions, **kwargs)

        # Lower FD derivatives
        # NOTE: we force expansion of derivatives along SteppingDimensions
        # because it drastically simplifies the subsequent lowering into
        # ModuloDimensions
        if not expand:
            expand = lambda d: d.is_Stepping
        expressions = flatten([i._evaluate(expand=expand) for i in expressions])

        # Scalarize the tensor equations, if any
        expressions = [j for i in expressions for j in i._flatten]

        # A second round of specialization is performed on evaluated expressions
        expressions = cls._specialize_exprs(expressions, **kwargs)

        # "True" lowering (indexification, shifting, ...)
        expressions = lower_exprs(expressions, **kwargs)

        processed = [LoweredEq(i) for i in expressions]

        return processed

    # Compilation -- Cluster level

    @classmethod
    def _specialize_clusters(cls, clusters, **kwargs):
        """
        Backend hook for specialization at the Cluster level.
        """
        return clusters

    @classmethod
    @timed_pass(name='lowering.Clusters')
    def _lower_clusters(cls, expressions, profiler=None, **kwargs):
        """
        Clusters lowering:

            * Group expressions into Clusters;
            * Introduce guards for conditional Clusters;
            * Analyze Clusters to detect computational properties such
              as parallelism.
            * Optimize Clusters for performance
        """
        sregistry = kwargs['sregistry']

        # Build a sequence of Clusters from a sequence of Eqs
        clusters = clusterize(expressions, **kwargs)

        # Lift iteration spaces surrounding PETSc equations to produce
        # distinct iteration loops.
        clusters = petsc_lift(clusters)

        # Operation count before specialization
        init_ops = sum(estimate_cost(c.exprs) for c in clusters if c.is_dense)

        clusters = cls._specialize_clusters(clusters, **kwargs)

        # Operation count after specialization
        final_ops = sum(estimate_cost(c.exprs) for c in clusters if c.is_dense)
        try:
            profiler.record_ops_variation(init_ops, final_ops)
        except AttributeError:
            pass

        # Generate implicit Clusters from higher level abstractions
        clusters = generate_implicit(clusters, sregistry=sregistry)

        # Lower all remaining high order symbolic objects
        clusters = lower_index_derivatives(clusters, **kwargs)

        # Make sure no reconstructions can unpick any of the symbolic
        # optimizations performed so far
        clusters = unevaluate(clusters)

        return ClusterGroup(clusters)

    # Compilation -- ScheduleTree level

    @classmethod
    def _specialize_stree(cls, stree, **kwargs):
        """
        Backend hook for specialization at the Schedule tree level.
        """
        return stree

    @classmethod
    @timed_pass(name='lowering.ScheduleTree')
    def _lower_stree(cls, clusters, **kwargs):
        """
        Schedule tree lowering:

            * Turn a sequence of Clusters into a ScheduleTree;
            * Derive and attach metadata for distributed-memory parallelism;
            * Derive sections for performance profiling
        """
        # Build a ScheduleTree from a sequence of Clusters
        stree = stree_build(clusters, **kwargs)

        stree = cls._specialize_stree(stree)

        return stree

    # Compilation -- Iteration/Expression tree level

    @classmethod
    def _specialize_iet(cls, graph, **kwargs):
        """
        Backend hook for specialization at the Iteration/Expression tree level.
        """
        return graph

    @classmethod
    @timed_pass(name='lowering.uIET')
    def _lower_uiet(cls, stree, profiler=None, **kwargs):
        """
        Turn a ScheduleTree into an unbounded Iteration/Expression tree, that is
        in essence a "floating" IET where one or more variables may be unbounded
        (i.e., no definition placed yet).
        """
        # Build an unbounded IET from a ScheduleTree
        uiet = iet_build(stree)

        # Analyze the IET Sections for C-level profiling
        try:
            profiler.analyze(uiet)
        except AttributeError:
            pass

        return uiet

    @classmethod
    @timed_pass(name='lowering.IET')
    def _lower_iet(cls, uiet, profiler=None, **kwargs):
        """
        Iteration/Expression tree lowering:

            * Introduce distributed-memory, shared-memory, and SIMD parallelism;
            * Introduce optimizations for data locality;
            * Finalize (e.g., symbol definitions, array casts)
        """
        name = kwargs.get("name", "Kernel")

        # Wrap the IET with an EntryFunction (a special Callable representing
        # the entry point of the generated library)
        parameters = derive_parameters(uiet, True)
        iet = EntryFunction(name, uiet, 'int', parameters, ())

        # Lower IET to a target-specific IET
        graph = Graph(iet, **kwargs)

        lower_petsc(graph, **kwargs)

        graph = cls._specialize_iet(graph, **kwargs)

        # Instrument the IET for C-level profiling
        # Note: this is postponed until after _specialize_iet because during
        # specialization further Sections may be introduced
        cls._Target.instrument(graph, profiler=profiler, **kwargs)

        # Extract the necessary macros from the symbolic objects
        generate_macros(graph, **kwargs)

        # Target-independent optimizations
        minimize_symbols(graph)

        return graph.root, graph

    # Read-only properties exposed to the outside world

    @cached_property
    def reads(self):
        return tuple(self._reads)

    @cached_property
    def writes(self):
        return tuple(self._writes)

    @cached_property
    def dimensions(self):
        ret = set().union(*[d._defines for d in self._dimensions])

        # During compilation other Dimensions may have been produced
        dimensions = FindSymbols('dimensions').visit(self)
        ret.update(d for d in dimensions if d.is_PerfKnob)

        ret = tuple(sorted(ret, key=attrgetter('name')))

        return ret

    @cached_property
    def input(self):
        return tuple(i for i in self.parameters if i.is_Input)

    @cached_property
    def temporaries(self):
        return tuple(i for i in self.parameters if i.is_TempFunction)

    @cached_property
    def objects(self):
        return tuple(i for i in self.parameters if i.is_Object)

    @cached_property
    def threads_info(self):
        return frozendict({'nthreads': self.nthreads, 'npthreads': self.npthreads})

    # Arguments processing

    @cached_property
    def _access_modes(self):
        """
        A table providing the AccessMode of all user-accessible symbols in `self`.
        """
        return frozendict({i: AccessMode(i in self.reads, i in self.writes)
                           for i in self.input})

    def _prepare_arguments(self, autotune=None, **kwargs):
        """
        Process runtime arguments passed to ``.apply()` and derive
        default values for any remaining arguments.
        """
        # Sanity check -- all user-provided keywords must be known to the Operator
        if not configuration['ignore-unknowns']:
            for k, v in kwargs.items():
                if k not in self._known_arguments:
                    raise ValueError("Unrecognized argument %s=%s" % (k, v))

        # Pre-process Dimension overrides. This may help ruling out ambiguities
        # when processing the `defaults` arguments. A topological sorting is used
        # as DerivedDimensions may depend on their parents
        nodes = self.dimensions
        edges = [(i, i.parent) for i in self.dimensions
                 if i.is_Derived and i.parent in set(nodes)]
        toposort = DAG(nodes, edges).topological_sort()

        futures = {}
        for d in reversed(toposort):
            if set(d._arg_names).intersection(kwargs):
                futures.update(d._arg_values(self._dspace[d], args={}, **kwargs))

        # Prepare to process data-carriers
        args = kwargs['args'] = ReducerMap()
        kwargs['metadata'] = self.threads_info

        overrides, defaults = split(self.input, lambda p: p.name in kwargs)

        # Process data-carrier overrides
        for p in overrides:
            args.update(p._arg_values(**kwargs))
            try:
                args.reduce_inplace()
            except ValueError:
                raise ValueError("Override `%s` is incompatible with overrides `%s`" %
                                 (p, [i for i in overrides if i.name in args]))

        # Process data-carrier defaults
        for p in defaults:
            if p.name in args:
                # E.g., SubFunctions
                continue
            for k, v in p._arg_values(**kwargs).items():
                if k not in args:
                    args[k] = v
                elif k in futures:
                    # An explicit override is later going to set `args[k]`
                    pass
                elif k in kwargs:
                    # User is in control
                    # E.g., given a ConditionalDimension `t_sub` with factor `fact`
                    # and a TimeFunction `usave(t_sub, x, y)`, an override for
                    # `fact` is supplied w/o overriding `usave`; that's legal
                    pass
                elif is_integer(args[k]) and not contains_val(args[k], v):
                    raise ValueError("Default `%s` is incompatible with other args as "
                                     "`%s=%s`, while `%s=%s` is expected. Perhaps you "
                                     "forgot to override `%s`?" %
                                     (p, k, v, k, args[k], p))

        args = kwargs['args'] = args.reduce_all()

        # DiscreteFunctions may be created from CartesianDiscretizations, which in
        # turn could be Grids or SubDomains. Both may provide arguments
        discretizations = {getattr(kwargs[p.name], 'grid', None) for p in overrides}
        discretizations.update({getattr(p, 'grid', None) for p in defaults})
        discretizations.discard(None)
        # Remove subgrids if multiple grids
        if len(discretizations) > 1:
            discretizations = {g for g in discretizations
                               if not any(d.is_Derived for d in g.dimensions)}

        for i in discretizations:
            args.update(i._arg_values(**kwargs))

        # There can only be one Grid from which DiscreteFunctions were created
        grids = {i for i in discretizations if isinstance(i, Grid)}
        if len(grids) > 1:
            # We loosely tolerate multiple Grids for backwards compatibility
            # with spacial subsampling, which should be revisited however. And
            # With MPI it would definitely break!
            if configuration['mpi']:
                raise ValueError("Multiple Grids found")
        try:
            grid = grids.pop()
        except KeyError:
            grid = None

        # An ArgumentsMap carries additional metadata that may be used by
        # the subsequent phases of the arguments processing
        args = kwargs['args'] = ArgumentsMap(args, grid, self)

        # Process Dimensions
        for d in reversed(toposort):
            args.update(d._arg_values(self._dspace[d], grid, **kwargs))

        # Process Objects
        for o in self.objects:
            args.update(o._arg_values(grid=grid, **kwargs))

        # Purge `kwargs`
        kwargs.pop('args')
        kwargs.pop('metadata')

        # In some "lower-level" Operators implementing a random piece of C, such as
        # one or more calls to third-party library functions, there could still be
        # at this point unprocessed arguments (e.g., scalars)
        args.update({k: v for k, v in kwargs.items() if k not in args})

        # Sanity check
        for p in self.parameters:
            p._arg_check(args, self._dspace[p], am=self._access_modes.get(p),
                         **kwargs)
        for d in self.dimensions:
            if d.is_Derived:
                d._arg_check(args, self._dspace[p])

        # Turn arguments into a format suitable for the generated code
        # E.g., instead of NumPy arrays for Functions, the generated code expects
        # pointers to ctypes.Struct
        for p in self.parameters:
            try:
                args.update(kwargs.get(p.name, p)._arg_finalize(args, alias=p))
            except AttributeError:
                # User-provided floats/ndarray obviously do not have `_arg_finalize`
                args.update(p._arg_finalize(args, alias=p))

        # Execute autotuning and adjust arguments accordingly
        args.update(self._autotune(args, autotune or configuration['autotuning']))

        return args

    def _postprocess_errors(self, retval):
        if retval == 0:
            return
        elif retval == error_mapper['Stability']:
            raise ExecutionError("Detected nan/inf in some output Functions")
        elif retval == error_mapper['KernelLaunch']:
            raise ExecutionError("Kernel launch failed")
        else:
            raise ExecutionError("An error occurred during execution")

    def _postprocess_arguments(self, args, **kwargs):
        """Process runtime arguments upon returning from ``.apply()``."""
        for p in self.parameters:
            p._arg_apply(args[p.name], alias=kwargs.get(p.name))

    @cached_property
    def _known_arguments(self):
        """The arguments that can be passed to ``apply`` when running the Operator."""
        ret = set()
        for i in self.input:
            ret.update(i._arg_names)
            try:
                ret.update(i.grid._arg_names)
            except AttributeError:
                pass
        for d in self.dimensions:
            ret.update(d._arg_names)
        ret.update(p.name for p in self.parameters)
        return frozenset(ret)

    def _autotune(self, args, setup):
        """Auto-tuning to improve runtime performance."""
        return args

    def arguments(self, **kwargs):
        """Arguments to run the Operator."""
        args = self._prepare_arguments(**kwargs)
        # Check all arguments are present
        for p in self.parameters:
            if args.get(p.name) is None:
                raise ValueError("No value found for parameter %s" % p.name)
        return args

    # Code generation and JIT compilation

    @cached_property
    def _soname(self):
        """A unique name for the shared object resulting from JIT compilation."""
        return Signer._digest(self, configuration)

    @cached_property
    def ccode(self):
        try:
            return self._ccode_handler(compiler=self._compiler).visit(self)
        except (AttributeError, TypeError):
            from devito.ir.iet.visitors import CGen
            return CGen(compiler=self._compiler).visit(self)

    def _jit_compile(self):
        """
        JIT-compile the C code generated by the Operator.

        It is ensured that JIT compilation will only be performed once per
        Operator, reagardless of how many times this method is invoked.
        """
        if self._lib is None:
            with self._profiler.timer_on('jit-compile'):
                recompiled, src_file = self._compiler.jit_compile(self._soname, str(self))

            elapsed = self._profiler.py_timers['jit-compile']
            if recompiled:
                perf("Operator `%s` jit-compiled `%s` in %.2f s with `%s`" %
                     (self.name, src_file, elapsed, self._compiler))
            else:
                perf("Operator `%s` fetched `%s` in %.2f s from jit-cache" %
                     (self.name, src_file, elapsed))

    @property
    def cfunction(self):
        """The JIT-compiled C function as a ctypes.FuncPtr object."""
        if self._lib is None:
            self._jit_compile()
            self._lib = self._compiler.load(self._soname)
            self._lib.name = self._soname

        if self._cfunction is None:
            self._cfunction = getattr(self._lib, self.name)
            # Associate a C type to each argument for runtime type check
            self._cfunction.argtypes = [i._C_ctype for i in self.parameters]

        return self._cfunction

    def cinterface(self, force=False):
        """
        Generate two files under the prescribed temporary directory:

            * `X.c` (or `X.cpp`): the code generated for this Operator;
            * `X.h`: an header file representing the interface of `X.c`.

        Where `X=self.name`.

        Parameters
        ----------
        force : bool, optional
            Overwrite any existing files. Defaults to False.
        """
        dest = self._compiler.get_jit_dir()
        name = dest.joinpath(self.name)

        cfile = name.with_suffix(".%s" % self._compiler.src_ext)
        hfile = name.with_suffix('.h')

        # Generate the .c and .h code
        ccode, hcode = CInterface().visit(self)

        for f, code in [(cfile, ccode), (hfile, hcode)]:
            if not force and f.is_file():
                debug("`%s` was not saved in `%s` as it already exists" % (f.name, dest))
            else:
                with open(str(f), 'w') as ff:
                    ff.write(str(code))
                debug("`%s` successfully saved in `%s`" % (f.name, dest))

        return ccode, hcode

    # Execution

    def __call__(self, **kwargs):
        return self.apply(**kwargs)

    def apply(self, **kwargs):
        """
        Execute the Operator.

        With no arguments provided, the Operator runs using the data carried by the
        objects appearing in the input expressions -- these are referred to as the
        "default arguments".

        Optionally, any of the Operator default arguments may be replaced by passing
        suitable key-value arguments. Given ``apply(k=v, ...)``, ``(k, v)`` may be
        used to:

        * replace a Constant. In this case, ``k`` is the name of the Constant,
          ``v`` is either a Constant or a scalar value.

        * replace a Function (SparseFunction). Here, ``k`` is the name of the
          Function, ``v`` is either a Function or a numpy.ndarray.

        * alter the iteration interval along a Dimension. Consider a generic
          Dimension ``d`` iterated over by the Operator.  By default, the Operator
          runs over all iterations within the compact interval ``[d_m, d_M]``,
          where ``d_m`` and ``d_M`` are, respectively, the smallest and largest
          integers not causing out-of-bounds memory accesses (for the Grid
          Dimensions, this typically implies iterating over the entire physical
          domain). So now ``k`` can be either ``d_m`` or ``d_M``, while ``v``
          is an integer value.

        Examples
        --------
        Consider the following Operator

        >>> from devito import Eq, Grid, TimeFunction, Operator
        >>> grid = Grid(shape=(3, 3))
        >>> u = TimeFunction(name='u', grid=grid, save=3)
        >>> op = Operator(Eq(u.forward, u + 1))

        The Operator is run by calling ``apply``

        >>> summary = op.apply()

        The variable ``summary`` contains information about runtime performance.
        As no key-value parameters are specified, the Operator runs with its
        default arguments, namely ``u=u, x_m=0, x_M=2, y_m=0, y_M=2, time_m=0,
        time_M=1``.

        At this point, the same Operator can be used for a completely different
        run, for example

        >>> u2 = TimeFunction(name='u', grid=grid, save=5)
        >>> summary = op.apply(u=u2, x_m=1, y_M=1)

        Now, the Operator will run with a different set of arguments, namely
        ``u=u2, x_m=1, x_M=2, y_m=0, y_M=1, time_m=0, time_M=3``.

        To run an Operator that only uses buffered TimeFunctions, the maximum
        iteration point along the time dimension must be explicitly specified
        (otherwise, the Operator wouldn't know how many iterations to run).

        >>> u3 = TimeFunction(name='u', grid=grid)
        >>> op = Operator(Eq(u3.forward, u3 + 1))
        >>> summary = op.apply(time_M=10)
        """
        # Build the arguments list to invoke the kernel function
        with self._profiler.timer_on('arguments'):
            args = self.arguments(**kwargs)

        # Invoke kernel function with args
        arg_values = [args[p.name] for p in self.parameters]
        try:
            cfunction = self.cfunction
            with self._profiler.timer_on('apply', comm=args.comm):
                retval = cfunction(*arg_values)
        except ctypes.ArgumentError as e:
            if e.args[0].startswith("argument "):
                argnum = int(e.args[0][9:].split(':')[0]) - 1
                newmsg = "error in argument '%s' with value '%s': %s" % (
                    self.parameters[argnum].name,
                    arg_values[argnum],
                    e.args[0])
                raise ctypes.ArgumentError(newmsg) from e
            else:
                raise

        # Perform error checking
        self._postprocess_errors(retval)

        # Post-process runtime arguments
        self._postprocess_arguments(args, **kwargs)

        # In case MPI is used restrict result logging to one rank only
        with switch_log_level(comm=args.comm):
            return self._emit_apply_profiling(args)

    # Performance profiling

    def _emit_build_profiling(self):
        if not is_log_enabled_for('PERF'):
            return

        # Rounder to K decimal places
        fround = lambda i, n=100: ceil(i * n) / n

        timings = self._profiler.py_timers.copy()

        tot = timings.pop('op-compile')
        perf("Operator `%s` generated in %.2f s" % (self.name, fround(tot)))

        max_hotspots = 3
        threshold = 20.

        def _emit_timings(timings, indent=''):
            timings.pop('total', None)
            entries = sorted(timings, key=lambda i: timings[i]['total'], reverse=True)
            for i in entries[:max_hotspots]:
                v = fround(timings[i]['total'])
                perc = fround(v/tot*100, n=10)
                if perc > threshold:
                    perf("%s%s: %.2f s (%.1f %%)" % (indent, i.lstrip('_'), v, perc))
                    _emit_timings(timings[i], ' '*len(indent) + ' * ')

        _emit_timings(timings, '  * ')

        if self._profiler._ops:
            ops = ['%d --> %d' % i for i in self._profiler._ops]
            perf("Flops reduction after symbolic optimization: [%s]" % ' ; '.join(ops))

    def _emit_apply_profiling(self, args):
        """Produce a performance summary of the profiled sections."""
        # Rounder to 2 decimal places
        fround = lambda i: ceil(i * 100) / 100

        elapsed = fround(self._profiler.py_timers['apply'])
        info("Operator `%s` ran in %.2f s" % (self.name, elapsed))

        summary = self._profiler.summary(args, self._dtype, reduce_over=elapsed)

        if not is_log_enabled_for('PERF'):
            # Do not waste time
            return summary

        if summary.globals:
            # NOTE: with MPI enabled, the global performance indicators
            # represent "cross-rank" performance data

            # Print out global performance indicators
            metrics = []

            v = summary.globals.get('vanilla')
            if v is not None:
                metrics.append("OI=%.2f" % fround(v.oi))
                metrics.append("%.2f GFlops/s" % fround(v.gflopss))

            v = summary.globals.get('fdlike')
            if v is not None:
                metrics.append("%.2f GPts/s" % fround(v.gpointss))

            if metrics:
                perf("Global performance: [%s]" % ', '.join(metrics))

            # Same as above, but excluding the setup phase, e.g. the CPU-GPU
            # data transfers in the case of a GPU run, mallocs, frees, etc.
            metrics = []

            v = summary.globals.get('fdlike-nosetup')
            if v is not None:
                metrics.append("%.2f s" % fround(v.time))
                metrics.append("%.2f GPts/s" % fround(v.gpointss))

                perf("Global performance <w/o setup>: [%s]" % ', '.join(metrics))

            # Prepare for the local performance indicators
            perf("Local performance:")
            indent = " "*2
        else:
            indent = ""

        # Emit local, i.e. "per-rank" performance. Without MPI, this is the only
        # thing that will be emitted
        def lower_perfentry(v):
            values = []
            if v.oi:
                values.append("OI=%.2f" % fround(v.oi))
            if v.gflopss:
                values.append("%.2f GFlops/s" % fround(v.gflopss))
            if v.gpointss:
                values.append("%.2f GPts/s" % fround(v.gpointss))

            if values:
                return "[%s]" % ", ".join(values)
            else:
                return ""

        for k, v in summary.items():
            rank = "[rank%d]" % k.rank if k.rank is not None else ""
            name = "%s%s" % (k.name, rank)

            if v.time <= 0.01:
                # Trim down the output for very fast sections
                perf("%s* %s ran in %.2f s" % (indent, name, fround(v.time)))
                continue

            metrics = lower_perfentry(v)
            perf("%s* %s ran in %.2f s %s" % (indent, name, fround(v.time), metrics))
            for n, v1 in summary.subsections.get(k.name, {}).items():
                metrics = lower_perfentry(v1)

                perf("%s+ %s ran in %.2f s [%.2f%%] %s" %
                     (indent*2, n, fround(v1.time), fround(v1.time/v.time*100),
                      metrics))

        # Emit performance mode and arguments
        perf_args = {}
        for i in self.input + self.dimensions:
            if not i.is_PerfKnob:
                continue
            try:
                perf_args[i.name] = args[i.name]
            except KeyError:
                # Try with the aliases
                for a in i._arg_names:
                    if a in args:
                        perf_args[a] = args[a]
                        break
        if is_integer(self.npthreads):
            perf_args['pthreads'] = self.npthreads
        perf_args = {k: perf_args[k] for k in sorted(perf_args)}
        perf("Performance[mode=%s] arguments: %s" % (self._mode, perf_args))

        return summary

    # Pickling support

    def __getstate__(self):
        state = dict(self.__dict__)

        if self._lib:
            # The compiled shared-object will be pickled; upon unpickling, it
            # will be restored into a potentially different temporary directory,
            # so the entire process during which the shared-object is loaded and
            # given to ctypes must be performed again
            state['_lib'] = None
            state['_cfunction'] = None

            # Do not pickle the `args` used to construct the Operator. Not only
            # would this be completely useless, but it might also lead to
            # allocating additional memory upon unpickling, as the user-provided
            # equations typically carry different instances of the same Function
            # (e.g., f(t, x-1), f(t, x), f(t, x+1)), which are different objects
            # with distinct `.data` fields
            state['_args'] = None

            with open(self._lib._name, 'rb') as f:
                state['binary'] = f.read()
                state['soname'] = self._soname

        # The allocator depends on the environment at the unpickling site, so
        # we don't pickle it
        state['_allocator'] = None

        return state

    def __getnewargs_ex__(self):
        return (None,), {}

    def __setstate__(self, state):
        soname = state.pop('soname', None)
        binary = state.pop('binary', None)

        for k, v in state.items():
            setattr(self, k, v)

        if soname is not None:
            self._compiler.save(soname, binary)
            self._lib = self._compiler.load(soname)
            self._lib.name = soname

        self._allocator = default_allocator(
            '%s.%s.%s' % (self._compiler.name, self._language, self._platform)
        )


# Default action (perform or bypass) for selected compilation passes upon
# recursive compilation
# NOTE: it may not only be pointless to apply the following passes recursively
# (because once, during the main compilation phase, is simply enough), but also
# dangerous as some of them (the minority) might break in some circumstances
# if applied in cascade (e.g., `linearization` on top of `linearization`)
rcompile_registry = {
    'avoid_denormals': False,
    'linearize': False,
    'place-transfers': False
}


def rcompile(expressions, kwargs, options, target=None):
    """
    Perform recursive compilation on an ordered sequence of symbolic expressions.
    """
    options = {**options, **rcompile_registry}

    if target is None:
        cls = operator_selector(**kwargs)
        kwargs['options'] = options
    else:
        kwargs = parse_kwargs(**target)
        cls = operator_selector(**kwargs)
        kwargs = cls._normalize_kwargs(**kwargs)
        kwargs['options'].update(options)

    # Recursive profiling not supported -- would be a complete mess
    kwargs.pop('profiler', None)

    return cls._lower(expressions, **kwargs)


# Misc helpers


IRs = namedtuple('IRs', 'expressions clusters stree uiet iet')


class ArgumentsMap(dict):

    def __init__(self, args, grid, op):
        super().__init__(args)

        self.grid = grid
        self.op = op

    @property
    def comm(self):
        """The MPI communicator the arguments are collective over."""
        return self.grid.comm if self.grid is not None else MPI.COMM_NULL

    @property
    def opkwargs(self):
        temp_registry = {v: k for k, v in compiler_registry.items()}
        compiler = temp_registry[self.compiler.__class__]

        return {'platform': self.platform.name,
                'compiler': compiler,
                'language': self.language}

    @property
    def allocator(self):
        return self.op._allocator

    @property
    def platform(self):
        return self.op._platform

    @property
    def language(self):
        return self.op._language

    @property
    def compiler(self):
        return self.op._compiler

    @property
    def options(self):
        return self.op._options

    @property
    def saved_mapper(self):
        """
        The number of saved TimeFunctions in the Operator, grouped by
        memory hierarchy layer.
        """
        key0 = lambda f: (f.is_TimeFunction and
                          f.save is not None and
                          not isinstance(f.save, Buffer))
        functions = [f for f in self.op.input if key0(f)]

        key1 = lambda f: f.layer
        mapper = as_mapper(functions, key1)

        return mapper

    @cached_property
    def nbytes_avail_mapper(self):
        """
        The amount of memory available after accounting for the memory
        consumed by the Operator, in bytes, grouped by memory hierarchy layer.
        """
        mapper = {}

        # The amount of space available on the disk
        usage = shutil.disk_usage(gettempdir())
        mapper[disk_layer] = usage.free

        # The amount of space available on the device
        if isinstance(self.platform, Device):
            deviceid = max(self.get('deviceid', 0), 0)
            mapper[device_layer] = self.platform.memavail(deviceid=deviceid)

        # The amount of space available on the host
        try:
            nproc = self.grid.distributor.nprocs_local
        except AttributeError:
            nproc = 1
        mapper[host_layer] = int(ANYCPU.memavail() / nproc)

        # Temporaries such as Arrays are allocated and deallocated on-the-fly
        # while in C land, so they need to be accounted for as well
        for i in FindSymbols().visit(self.op):
            if not i.is_Array or not i._mem_heap or i.alias:
                continue

            if i.is_regular:
                nbytes = i.nbytes
            else:
                nbytes = i.nbytes_max
            v = subs_op_args(nbytes, self)
            if not is_integer(v):
                # E.g. the Arrays used to store the MPI halo exchanges
                continue

            if i._mem_host:
                mapper[host_layer] -= v
            elif i._mem_local:
                if isinstance(self.platform, Device):
                    mapper[device_layer] -= v
                else:
                    mapper[host_layer] -= v
            elif i._mem_mapped:
                if isinstance(self.platform, Device):
                    mapper[device_layer] -= v
                mapper[host_layer] -= v

        # All input Functions are yet to be memcpy-ed to the device
        # TODO: this may not be true depending on `devicerm`, which is however
        # virtually never used
        if isinstance(self.platform, Device):
            for i in self.op.input:
                if not is_on_device(i, self.options['gpu-fit']):
                    continue
                try:
                    if i._mem_mapped:
                        mapper[device_layer] -= i.nbytes
                except AttributeError:
                    pass

        mapper = {k: int(v) for k, v in mapper.items()}

        return mapper


def parse_kwargs(**kwargs):
    """
    Parse keyword arguments provided to an Operator.
    """
    # `dse` -- deprecated, dropped
    dse = kwargs.pop("dse", None)
    if dse is not None:
        warning("The `dse` argument is deprecated. "
                "The optimization level is now controlled via the `opt` argument")

    # `dle` -- deprecated, replaced by `opt`
    if 'dle' in kwargs:
        warning("The `dle` argument is deprecated. "
                "The optimization level is now controlled via the `opt` argument")
        dle = kwargs.pop('dle')
        if 'opt' in kwargs:
            warning("Both `dle` and `opt` were passed; ignoring `dle` argument")
            opt = kwargs.pop('opt')
        else:
            warning("Setting `opt=%s`" % str(dle))
            opt = dle
    elif 'opt' in kwargs:
        opt = kwargs.pop('opt')
    else:
        opt = configuration['opt']

    if not opt or isinstance(opt, str):
        mode, options = opt, {}
    elif isinstance(opt, tuple):
        if len(opt) == 0:
            mode, options = 'noop', {}
        elif isinstance(opt[-1], (dict, frozendict)):
            if len(opt) == 2:
                mode, options = opt
            else:
                mode, options = tuple(flatten(i.split(',') for i in opt[:-1])), opt[-1]
        else:
            mode, options = tuple(flatten(i.split(',') for i in opt)), {}
    else:
        raise InvalidOperator("Illegal `opt=%s`" % str(opt))

    # `opt`, deprecated kwargs
    kwopenmp = kwargs.get('openmp', options.get('openmp'))
    if kwopenmp is None:
        openmp = kwargs.get('language', configuration['language']) == 'openmp'
    else:
        openmp = kwopenmp

    # `opt`, options
    options = dict(options)
    options.setdefault('openmp', openmp)
    options.setdefault('mpi', configuration['mpi'])
    for k, v in configuration['opt-options'].items():
        options.setdefault(k, v)
    # Handle deprecations
    deprecated_options = ('cire-mincost-inv', 'cire-mincost-sops', 'cire-maxalias')
    for i in deprecated_options:
        try:
            options.pop(i)
            warning("Ignoring deprecated optimization option `%s`" % i)
        except KeyError:
            pass
    kwargs['options'] = options

    # `opt`, mode
    if mode is None:
        mode = 'noop'
    kwargs['mode'] = mode

    # `platform`
    platform = kwargs.get('platform')
    if platform is not None:
        if not isinstance(platform, str):
            raise ValueError("Argument `platform` should be a `str`")
        if platform not in configuration._accepted['platform']:
            raise InvalidOperator("Illegal `platform=%s`" % str(platform))
        kwargs['platform'] = platform_registry[platform]()
    else:
        kwargs['platform'] = configuration['platform']

    # `language`
    language = kwargs.get('language')
    if language is not None:
        if not isinstance(language, str):
            raise ValueError("Argument `language` should be a `str`")
        if language not in configuration._accepted['language']:
            raise InvalidOperator("Illegal `language=%s`" % str(language))
        kwargs['language'] = language
    elif kwopenmp is not None:
        # Handle deprecated `openmp` kwarg for backward compatibility
        kwargs['language'] = 'openmp' if openmp else 'C'
    else:
        kwargs['language'] = configuration['language']

    # `compiler`
    compiler = kwargs.get('compiler')
    if compiler is not None:
        if not isinstance(compiler, str):
            raise ValueError("Argument `compiler` should be a `str`")
        if compiler not in configuration._accepted['compiler']:
            raise InvalidOperator("Illegal `compiler=%s`" % str(compiler))
        kwargs['compiler'] = compiler_registry[compiler](platform=kwargs['platform'],
                                                         language=kwargs['language'],
                                                         mpi=configuration['mpi'])
    elif any([platform, language]):
        kwargs['compiler'] =\
            configuration['compiler'].__new_with__(platform=kwargs['platform'],
                                                   language=kwargs['language'],
                                                   mpi=configuration['mpi'])
    else:
        kwargs['compiler'] = configuration['compiler'].__new_with__()

    # `allocator`
    kwargs['allocator'] = default_allocator(
        '%s.%s.%s' % (kwargs['compiler'].name,
                      kwargs['language'],
                      kwargs['platform'])
    )

    # Normalize `subs`, if any
    kwargs['subs'] = {k: sympify(v) for k, v in kwargs.get('subs', {}).items()}

    return kwargs<|MERGE_RESOLUTION|>--- conflicted
+++ resolved
@@ -24,22 +24,13 @@
 from devito.parameters import configuration
 from devito.passes import (Graph, lower_index_derivatives, generate_implicit,
                            generate_macros, minimize_symbols, unevaluate,
-<<<<<<< HEAD
-                           error_mapper, petsc_lift, lower_petsc)
-from devito.symbolics import estimate_cost
-from devito.tools import (DAG, OrderedSet, Signer, ReducerMap, as_tuple, flatten,
-                          filter_sorted, frozendict, is_integer, split, timed_pass,
-                          timed_region, contains_val)
-from devito.types import Grid, Evaluable
-=======
-                           error_mapper, is_on_device)
+                           error_mapper, is_on_device, petsc_lift)
 from devito.symbolics import estimate_cost, subs_op_args
 from devito.tools import (DAG, OrderedSet, Signer, ReducerMap, as_mapper, as_tuple,
                           flatten, filter_sorted, frozendict, is_integer,
                           split, timed_pass, timed_region, contains_val)
 from devito.types import (Buffer, Grid, Evaluable, host_layer, device_layer,
                           disk_layer)
->>>>>>> 5cff56d2
 
 __all__ = ['Operator']
 
