--- conflicted
+++ resolved
@@ -10,25 +10,16 @@
 
 from devito.cgen_utils import ccode
 from devito.data import FULL
-from devito.dimension import Dimension
+from devito.functions import Dimension, AbstractFunction, Symbol, Indexed
 from devito.ir.equations import ClusterizedEq
 from devito.ir.iet import (IterationProperty, SEQUENTIAL, PARALLEL, PARALLEL_IF_ATOMIC,
                            VECTOR, ELEMENTAL, REMAINDER, WRAPPABLE, AFFINE, tagger, ntags,
                            REDUNDANT)
 from devito.ir.support import Forward, detect_io
-<<<<<<< HEAD
-from devito.functions.dimension import Dimension
-from devito.symbolics import FunctionFromPointer, as_symbol
-from devito.tools import (Signer, as_tuple, filter_ordered, filter_sorted, flatten,
-                          validate_type)
-from devito.functions.basic import AbstractFunction, Symbol, Indexed
-=======
 from devito.parameters import configuration
 from devito.symbolics import FunctionFromPointer, as_symbol
 from devito.tools import (Signer, as_tuple, filter_ordered, filter_sorted, flatten,
                           validate_type, dtype_to_cstr)
-from devito.types import AbstractFunction, Symbol, Indexed
->>>>>>> 537d385b
 
 __all__ = ['Node', 'Block', 'Denormals', 'Expression', 'Element', 'Callable',
            'Call', 'Conditional', 'Iteration', 'List', 'LocalExpression', 'Section',
